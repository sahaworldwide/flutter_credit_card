--- conflicted
+++ resolved
@@ -44,13 +44,10 @@
               Expanded(
                 child: SingleChildScrollView(
                   child: CreditCardForm(
-<<<<<<< HEAD
                     obscureCvv: true,
                     obscureNumber: true,
-=======
                     labelCardHolder: "Nombre",
                     labelCardNumber: "Numero",
->>>>>>> 90b79b9a
                     onCreditCardModelChange: onCreditCardModelChange,
                   ),
                 ),

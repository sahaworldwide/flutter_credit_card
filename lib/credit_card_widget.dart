import 'dart:math';

import 'package:flutter/material.dart';

const Map<CardType, String> CardTypeIconAsset = {
  CardType.visa: 'icons/visa.png',
  CardType.americanExpress: 'icons/amex.png',
  CardType.mastercard: 'icons/mastercard.png',
  CardType.discover: 'icons/discover.png',
};

class CreditCardWidget extends StatefulWidget {
  const CreditCardWidget({
    Key key,
    @required this.cardNumber,
    @required this.expiryDate,
    @required this.cardHolderName,
    @required this.cvvCode,
    @required this.showBackView,
    this.animationDuration = const Duration(milliseconds: 500),
    this.height,
    this.width,
    this.textStyle,
    this.cardBgColor = const Color(0xff1b447b),
<<<<<<< HEAD
    this.obscureCardNumber = true,
    this.obscureCardCvv = true,
=======
    this.labelCardHolder = 'CARD HOLDER',
    this.labelExpiredDate = 'MM/YY',
    this.cardType,
>>>>>>> 90b79b9a
  })  : assert(cardNumber != null),
        assert(showBackView != null),
        super(key: key);

  final String cardNumber;
  final String expiryDate;
  final String cardHolderName;
  final String cvvCode;
  final TextStyle textStyle;
  final Color cardBgColor;
  final bool showBackView;
  final Duration animationDuration;
  final double height;
  final double width;
  final bool obscureCardNumber;
  final bool obscureCardCvv;

  final String labelCardHolder;
  final String labelExpiredDate;

  final CardType cardType;

  @override
  _CreditCardWidgetState createState() => _CreditCardWidgetState();
}

class _CreditCardWidgetState extends State<CreditCardWidget> with SingleTickerProviderStateMixin {
  AnimationController controller;
  Animation<double> _frontRotation;
  Animation<double> _backRotation;
  Gradient backgroundGradientColor;

  bool isAmex = false;

  @override
  void initState() {
    super.initState();

    ///initialize the animation controller
    controller = AnimationController(
      duration: widget.animationDuration,
      vsync: this,
    );

    backgroundGradientColor = LinearGradient(
      // Where the linear gradient begins and ends
      begin: Alignment.topRight,
      end: Alignment.bottomLeft,
      // Add one stop for each color. Stops should increase from 0 to 1
      stops: const <double>[0.1, 0.4, 0.7, 0.9],
      colors: <Color>[
        widget.cardBgColor.withOpacity(1),
        widget.cardBgColor.withOpacity(0.97),
        widget.cardBgColor.withOpacity(0.90),
        widget.cardBgColor.withOpacity(0.86),
      ],
    );

    ///Initialize the Front to back rotation tween sequence.
    _frontRotation = TweenSequence<double>(
      <TweenSequenceItem<double>>[
        TweenSequenceItem<double>(
          tween: Tween<double>(begin: 0.0, end: pi / 2).chain(CurveTween(curve: Curves.easeIn)),
          weight: 50.0,
        ),
        TweenSequenceItem<double>(
          tween: ConstantTween<double>(pi / 2),
          weight: 50.0,
        ),
      ],
    ).animate(controller);

    _backRotation = TweenSequence<double>(
      <TweenSequenceItem<double>>[
        TweenSequenceItem<double>(
          tween: ConstantTween<double>(pi / 2),
          weight: 50.0,
        ),
        TweenSequenceItem<double>(
          tween: Tween<double>(begin: -pi / 2, end: 0.0).chain(CurveTween(curve: Curves.easeOut)),
          weight: 50.0,
        ),
      ],
    ).animate(controller);
  }

  @override
  void dispose() {
    controller.dispose();
    super.dispose();
  }

  @override
  Widget build(BuildContext context) {
    final double height = MediaQuery.of(context).size.height;
    final double width = MediaQuery.of(context).size.width;
    final Orientation orientation = MediaQuery.of(context).orientation;

    ///
    /// If uer adds CVV then toggle the card from front to back..
    /// controller forward starts animation and shows back layout.
    /// controller reverse starts animation and shows front layout.
    ///
    if (widget.showBackView) {
      controller.forward();
    } else {
      controller.reverse();
    }

    return Stack(
      children: <Widget>[
        AnimationCard(
          animation: _frontRotation,
          child: buildFrontContainer(width, height, context, orientation),
        ),
        AnimationCard(
          animation: _backRotation,
          child: buildBackContainer(width, height, context, orientation),
        ),
      ],
    );
  }

  ///
  /// Builds a back container containing cvv
  ///
  Container buildBackContainer(
    double width,
    double height,
    BuildContext context,
    Orientation orientation,
  ) {
    final TextStyle defaultTextStyle =
        Theme.of(context).textTheme.headline6.merge(
              TextStyle(
                color: Colors.black,
                fontFamily: 'halter',
                fontSize: 16,
                package: 'flutter_credit_card',
              ),
            );

    final String cvv = widget.obscureCardCvv
        ? widget.cvvCode.replaceAll(RegExp(r'\d'), '*')
        : widget.cvvCode;

    return Container(
      decoration: BoxDecoration(
        borderRadius: BorderRadius.circular(8),
        gradient: backgroundGradientColor,
      ),
      margin: const EdgeInsets.all(16),
      width: widget.width ?? width,
      height: widget.height ?? (orientation == Orientation.portrait ? height / 4 : height / 2),
      child: Column(
        mainAxisAlignment: MainAxisAlignment.spaceAround,
        crossAxisAlignment: CrossAxisAlignment.start,
        children: <Widget>[
          Expanded(
            flex: 2,
            child: Container(
              margin: const EdgeInsets.only(top: 16),
              height: 48,
              color: Colors.black,
            ),
          ),
          Expanded(
            flex: 2,
            child: Container(
              margin: const EdgeInsets.only(top: 16),
              child: Row(
                crossAxisAlignment: CrossAxisAlignment.center,
                children: <Widget>[
                  Expanded(
                    flex: 9,
                    child: Container(
                      height: 48,
                      color: Colors.white70,
                    ),
                  ),
                  Expanded(
                    flex: 3,
                    child: Container(
                      color: Colors.white,
                      child: Padding(
                        padding: const EdgeInsets.all(5),
                        child: Text(
<<<<<<< HEAD
                          widget.cvvCode.isEmpty
                              ? isAmex ? 'XXXX' : 'XXX'
                              : cvv,
=======
                          widget.cvvCode.isEmpty ? isAmex ? 'XXXX' : 'XXX' : widget.cvvCode,
>>>>>>> 90b79b9a
                          maxLines: 1,
                          style: widget.textStyle ?? defaultTextStyle,
                        ),
                      ),
                    ),
                  )
                ],
              ),
            ),
          ),
          Expanded(
            flex: 2,
            child: Align(
              alignment: Alignment.bottomRight,
              child: Padding(
                padding: const EdgeInsets.only(left: 16, right: 16, bottom: 16),
                child: widget.cardType != null ? getCardTypeImage(widget.cardType) : getCardTypeIcon(widget.cardNumber),
              ),
            ),
          ),
        ],
      ),
    );
  }

  ///
  /// Builds a front container containing
  /// Card number, Exp. year and Card holder name
  ///
  Container buildFrontContainer(
    double width,
    double height,
    BuildContext context,
    Orientation orientation,
  ) {
    final TextStyle defaultTextStyle =
        Theme.of(context).textTheme.headline6.merge(
              TextStyle(
                color: Colors.white,
                fontFamily: 'halter',
                fontSize: 16,
                package: 'flutter_credit_card',
              ),
            );

    final String number = widget.obscureCardNumber
        ? widget.cardNumber.replaceAll(RegExp(r'(?<=.{4})\d(?=.{4})'), '*')
        : widget.cardNumber;

    return Container(
      margin: const EdgeInsets.all(16),
      decoration: BoxDecoration(
        borderRadius: BorderRadius.circular(8),
        gradient: backgroundGradientColor,
        boxShadow: <BoxShadow>[
          BoxShadow(
            color: Colors.grey,
            blurRadius: 5,
          ),
        ],
      ),
      width: widget.width ?? width,
      height: widget.height ?? (orientation == Orientation.portrait ? height / 4 : height / 2),
      child: Column(
        crossAxisAlignment: CrossAxisAlignment.start,
        children: <Widget>[
          Align(
            alignment: Alignment.topRight,
            child: Padding(
              padding: const EdgeInsets.only(left: 16, right: 16, top: 8),
              child: widget.cardType != null ? getCardTypeImage(widget.cardType) : getCardTypeIcon(widget.cardNumber),
            ),
          ),
          Expanded(
            child: Padding(
              padding: const EdgeInsets.only(left: 16),
              child: Text(
<<<<<<< HEAD
                widget.cardNumber.isEmpty || widget.cardNumber == null
                    ? 'XXXX XXXX XXXX XXXX'
                    : number,
=======
                widget.cardNumber.isEmpty || widget.cardNumber == null ? 'XXXX XXXX XXXX XXXX' : widget.cardNumber,
>>>>>>> 90b79b9a
                style: widget.textStyle ?? defaultTextStyle,
              ),
            ),
          ),
          Expanded(
            flex: 1,
            child: Padding(
              padding: const EdgeInsets.only(left: 16),
              child: Text(
                widget.expiryDate.isEmpty || widget.expiryDate == null ? widget.labelExpiredDate : widget.expiryDate,
                style: widget.textStyle ?? defaultTextStyle,
              ),
            ),
          ),
          Expanded(
            child: Padding(
              padding: const EdgeInsets.only(left: 16, right: 16, bottom: 16),
              child: Text(
                widget.cardHolderName.isEmpty || widget.cardHolderName == null ? widget.labelCardHolder : widget.cardHolderName,
                maxLines: 1,
                overflow: TextOverflow.ellipsis,
                style: widget.textStyle ?? defaultTextStyle,
              ),
            ),
          ),
        ],
      ),
    );
  }

  /// Credit Card prefix patterns as of March 2019
  /// A [List<String>] represents a range.
  /// i.e. ['51', '55'] represents the range of cards starting with '51' to those starting with '55'
<<<<<<< HEAD
  Map<CardType, Set<List<String>>> cardNumPatterns =
      <CardType, Set<List<String>>>{
=======
  Map<CardType, Set<List<String>>> cardNumPatterns = <CardType, Set<List<String>>>{
>>>>>>> 90b79b9a
    CardType.visa: <List<String>>{
      <String>['4'],
    },
    CardType.americanExpress: <List<String>>{
      <String>['34'],
      <String>['37'],
    },
    CardType.discover: <List<String>>{
      <String>['6011'],
      <String>['622126', '622925'],
      <String>['644', '649'],
      <String>['65']
    },
    CardType.mastercard: <List<String>>{
      <String>['51', '55'],
      <String>['2221', '2229'],
      <String>['223', '229'],
      <String>['23', '26'],
      <String>['270', '271'],
      <String>['2720'],
    },
  };

  /// This function determines the Credit Card type based on the cardPatterns
  /// and returns it.
  CardType detectCCType(String cardNumber) {
    //Default card type is other
    CardType cardType = CardType.otherBrand;

    if (cardNumber.isEmpty) {
      return cardType;
    }

    cardNumPatterns.forEach(
      (CardType type, Set<List<String>> patterns) {
        for (List<String> patternRange in patterns) {
          // Remove any spaces
          String ccPatternStr = cardNumber.replaceAll(RegExp(r'\s+\b|\b\s'), '');
          final int rangeLen = patternRange[0].length;
          // Trim the Credit Card number string to match the pattern prefix length
          if (rangeLen < cardNumber.length) {
            ccPatternStr = ccPatternStr.substring(0, rangeLen);
          }

          if (patternRange.length > 1) {
            // Convert the prefix range into numbers then make sure the
            // Credit Card num is in the pattern range.
            // Because Strings don't have '>=' type operators
            final int ccPrefixAsInt = int.parse(ccPatternStr);
            final int startPatternPrefixAsInt = int.parse(patternRange[0]);
            final int endPatternPrefixAsInt = int.parse(patternRange[1]);
            if (ccPrefixAsInt >= startPatternPrefixAsInt && ccPrefixAsInt <= endPatternPrefixAsInt) {
              // Found a match
              cardType = type;
              break;
            }
          } else {
            // Just compare the single pattern prefix with the Credit Card prefix
            if (ccPatternStr == patternRange[0]) {
              // Found a match
              cardType = type;
              break;
            }
          }
        }
      },
    );

    return cardType;
  }

  Widget getCardTypeImage(CardType cardType) => Image.asset(
        CardTypeIconAsset[cardType],
        height: 48,
        width: 48,
        package: 'flutter_credit_card',
      );

  // This method returns the icon for the visa card type if found
  // else will return the empty container
  Widget getCardTypeIcon(String cardNumber) {
    Widget icon;
    switch (detectCCType(cardNumber)) {
      case CardType.visa:
        icon = Image.asset(
          'icons/visa.png',
          height: 48,
          width: 48,
          package: 'flutter_credit_card',
        );
        isAmex = false;
        break;

      case CardType.americanExpress:
        icon = Image.asset(
          'icons/amex.png',
          height: 48,
          width: 48,
          package: 'flutter_credit_card',
        );
        isAmex = true;
        break;

      case CardType.mastercard:
        icon = Image.asset(
          'icons/mastercard.png',
          height: 48,
          width: 48,
          package: 'flutter_credit_card',
        );
        isAmex = false;
        break;

      case CardType.discover:
        icon = Image.asset(
          'icons/discover.png',
          height: 48,
          width: 48,
          package: 'flutter_credit_card',
        );
        isAmex = false;
        break;

      default:
        icon = Container(
          height: 48,
          width: 48,
        );
        isAmex = false;
        break;
    }

    return icon;
  }
}

class AnimationCard extends StatelessWidget {
  const AnimationCard({
    @required this.child,
    @required this.animation,
  });

  final Widget child;
  final Animation<double> animation;

  @override
  Widget build(BuildContext context) {
    return AnimatedBuilder(
      animation: animation,
      builder: (BuildContext context, Widget child) {
        final Matrix4 transform = Matrix4.identity();
        transform.setEntry(3, 2, 0.001);
        transform.rotateY(animation.value);
        return Transform(
          transform: transform,
          alignment: Alignment.center,
          child: child,
        );
      },
      child: child,
    );
  }
}

class MaskedTextController extends TextEditingController {
  MaskedTextController({String text, this.mask, Map<String, RegExp> translator}) : super(text: text) {
    this.translator = translator ?? MaskedTextController.getDefaultTranslator();

    addListener(() {
      final String previous = _lastUpdatedText;
      if (beforeChange(previous, this.text)) {
        updateText(this.text);
        afterChange(previous, this.text);
      } else {
        updateText(_lastUpdatedText);
      }
    });

    updateText(this.text);
  }

  String mask;

  Map<String, RegExp> translator;

  Function afterChange = (String previous, String next) {};
  Function beforeChange = (String previous, String next) {
    return true;
  };

  String _lastUpdatedText = '';

  void updateText(String text) {
    if (text != null) {
      this.text = _applyMask(mask, text);
    } else {
      this.text = '';
    }

    _lastUpdatedText = this.text;
  }

  void updateMask(String mask, {bool moveCursorToEnd = true}) {
    this.mask = mask;
    updateText(text);

    if (moveCursorToEnd) {
      this.moveCursorToEnd();
    }
  }

  void moveCursorToEnd() {
    final String text = _lastUpdatedText;
    selection = TextSelection.fromPosition(TextPosition(offset: (text ?? '').length));
  }

  @override
  set text(String newText) {
    if (super.text != newText) {
      super.text = newText;
      moveCursorToEnd();
    }
  }

  static Map<String, RegExp> getDefaultTranslator() {
    return <String, RegExp>{'A': RegExp(r'[A-Za-z]'), '0': RegExp(r'[0-9]'), '@': RegExp(r'[A-Za-z0-9]'), '*': RegExp(r'.*')};
  }

  String _applyMask(String mask, String value) {
    String result = '';

    int maskCharIndex = 0;
    int valueCharIndex = 0;

    while (true) {
      // if mask is ended, break.
      if (maskCharIndex == mask.length) {
        break;
      }

      // if value is ended, break.
      if (valueCharIndex == value.length) {
        break;
      }

      final String maskChar = mask[maskCharIndex];
      final String valueChar = value[valueCharIndex];

      // value equals mask, just set
      if (maskChar == valueChar) {
        result += maskChar;
        valueCharIndex += 1;
        maskCharIndex += 1;
        continue;
      }

      // apply translator if match
      if (translator.containsKey(maskChar)) {
        if (translator[maskChar].hasMatch(valueChar)) {
          result += valueChar;
          maskCharIndex += 1;
        }

        valueCharIndex += 1;
        continue;
      }

      // not masked value, fixed char on mask
      result += maskChar;
      maskCharIndex += 1;
      continue;
    }

    return result;
  }
}

enum CardType {
  otherBrand,
  mastercard,
  visa,
  americanExpress,
  discover,
}<|MERGE_RESOLUTION|>--- conflicted
+++ resolved
@@ -22,14 +22,11 @@
     this.width,
     this.textStyle,
     this.cardBgColor = const Color(0xff1b447b),
-<<<<<<< HEAD
     this.obscureCardNumber = true,
     this.obscureCardCvv = true,
-=======
     this.labelCardHolder = 'CARD HOLDER',
     this.labelExpiredDate = 'MM/YY',
     this.cardType,
->>>>>>> 90b79b9a
   })  : assert(cardNumber != null),
         assert(showBackView != null),
         super(key: key);
@@ -217,13 +214,9 @@
                       child: Padding(
                         padding: const EdgeInsets.all(5),
                         child: Text(
-<<<<<<< HEAD
                           widget.cvvCode.isEmpty
                               ? isAmex ? 'XXXX' : 'XXX'
                               : cvv,
-=======
-                          widget.cvvCode.isEmpty ? isAmex ? 'XXXX' : 'XXX' : widget.cvvCode,
->>>>>>> 90b79b9a
                           maxLines: 1,
                           style: widget.textStyle ?? defaultTextStyle,
                         ),
@@ -301,13 +294,9 @@
             child: Padding(
               padding: const EdgeInsets.only(left: 16),
               child: Text(
-<<<<<<< HEAD
                 widget.cardNumber.isEmpty || widget.cardNumber == null
                     ? 'XXXX XXXX XXXX XXXX'
                     : number,
-=======
-                widget.cardNumber.isEmpty || widget.cardNumber == null ? 'XXXX XXXX XXXX XXXX' : widget.cardNumber,
->>>>>>> 90b79b9a
                 style: widget.textStyle ?? defaultTextStyle,
               ),
             ),
@@ -341,12 +330,8 @@
   /// Credit Card prefix patterns as of March 2019
   /// A [List<String>] represents a range.
   /// i.e. ['51', '55'] represents the range of cards starting with '51' to those starting with '55'
-<<<<<<< HEAD
   Map<CardType, Set<List<String>>> cardNumPatterns =
       <CardType, Set<List<String>>>{
-=======
-  Map<CardType, Set<List<String>>> cardNumPatterns = <CardType, Set<List<String>>>{
->>>>>>> 90b79b9a
     CardType.visa: <List<String>>{
       <String>['4'],
     },

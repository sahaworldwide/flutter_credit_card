import 'package:flutter/material.dart';
import 'package:flutter/widgets.dart';
import 'package:flutter_credit_card/flutter_credit_card.dart';

import 'credit_card_model.dart';

class CreditCardForm extends StatefulWidget {
  const CreditCardForm({
    Key key,
    this.cardNumber,
    this.expiryDate,
    this.cardHolderName,
    this.cvvCode,
    @required this.onCreditCardModelChange,
    this.themeColor = Colors.blue,
    this.textColor = Colors.black,
    this.cursorColor,
  }) : super(key: key);
  
  final String cardNumber;
  final String expiryDate;
  final String cardHolderName;
  final String cvvCode;
  final void Function(CreditCardModel) onCreditCardModelChange;
  final Color themeColor;
  final Color textColor;
  final Color cursorColor;

  @override
  _CreditCardFormState createState() => _CreditCardFormState();
}

class _CreditCardFormState extends State<CreditCardForm> {
  String cardNumber;
  String expiryDate;
  String cardHolderName;
  String cvvCode;
  bool isCvvFocused = false;

  void Function(CreditCardModel) onCreditCardModelChange;
  CreditCardModel creditCardModel; 

  final MaskedTextController _cardNumberController =
      MaskedTextController(mask: '0000 0000 0000 0000');
  final TextEditingController _expiryDateController =
      MaskedTextController(mask: '00/00');
  final TextEditingController _cardHolderNameController =
      TextEditingController();
  final TextEditingController _cvvCodeController =
      MaskedTextController(mask: '0000');

  FocusNode cvvFocusNode = FocusNode();


  void textFieldFocusDidChange() {
    creditCardModel.isCvvFocused = cvvFocusNode.hasFocus;
    onCreditCardModelChange(creditCardModel);
  }
  
  void createCreditCardModel(){
    cardNumber = widget.cardNumber ?? '';
    expiryDate = widget.expiryDate ?? '';
    cardHolderName = widget.cardHolderName ?? '';
    cvvCode = widget.cvvCode ?? '';
    
    creditCardModel = CreditCardModel(cardNumber,expiryDate,cardHolderName,cvvCode,isCvvFocused);
  }

  @override
  void initState() {
    super.initState();
    
    createCreditCardModel();
    
    onCreditCardModelChange = widget.onCreditCardModelChange;
    
    cvvFocusNode.addListener(textFieldFocusDidChange);

    _cardNumberController.addListener(() {
      setState(() {
        cardNumber = _cardNumberController.text;
        creditCardModel.cardNumber = cardNumber;
        onCreditCardModelChange(creditCardModel);
      });
    });

    _expiryDateController.addListener(() {
      setState(() {
        expiryDate = _expiryDateController.text;
        creditCardModel.expiryDate = expiryDate;
        onCreditCardModelChange(creditCardModel);
      });
    });

    _cardHolderNameController.addListener(() {
      setState(() {
        cardHolderName = _cardHolderNameController.text;
        creditCardModel.cardHolderName = cardHolderName;
        onCreditCardModelChange(creditCardModel);
      });
    });

    _cvvCodeController.addListener(() {
      setState(() {
        cvvCode = _cvvCodeController.text;
        creditCardModel.cvvCode = cvvCode;
        onCreditCardModelChange(creditCardModel);
      });
    });
  }

  @override
  Widget build(BuildContext context) {
<<<<<<< HEAD
    return Scaffold(
      resizeToAvoidBottomInset: true,
      body: SafeArea(
        child: Column(
          mainAxisSize: MainAxisSize.max,
          crossAxisAlignment: CrossAxisAlignment.start,
          children: <Widget>[
            CreditCardWidget(
              cardNumber: cardNumber,
              expiryDate: expiryDate,
              cardHolderName: cardHolderName,
              cvvCode: cvvCode,
              showBackView: isCvvFocused,
            ),
            Expanded(
              child: SingleChildScrollView(
                child: Form(
                  child: Column(
                    children: <Widget>[
                      Container(
                        padding: const EdgeInsets.symmetric(vertical: 8.0),
                        margin:
                            const EdgeInsets.only(left: 16, top: 16, right: 16),
                        child: TextFormField(
                          controller: _cardNumberController,
                          decoration: InputDecoration(
                            border: OutlineInputBorder(),
                            labelText: 'Card number',
                            hintText: 'xxxx xxxx xxxx xxxx',
                          ),
                          maxLength: 19,
                          keyboardType: TextInputType.number,
                          textInputAction: TextInputAction.next,
=======
    return Theme(
      data: ThemeData(
        primaryColor: widget.themeColor.withOpacity(0.8),
        primaryColorDark: widget.themeColor,
      ),
      child: Form(
              child: Column(
                children: <Widget>[
                  Container(
                    padding: const EdgeInsets.symmetric(vertical: 8.0),
                    margin:
                        const EdgeInsets.only(left: 16, top: 16, right: 16),
                    child: TextFormField(
                      controller: _cardNumberController,
                      cursorColor: widget.cursorColor ?? widget.themeColor,
                        style: TextStyle(
                          color: widget.textColor,
>>>>>>> 4d509346
                        ),
                      decoration: InputDecoration(
                        border: OutlineInputBorder(),
                        labelText: 'Card number',
                        hintText: 'xxxx xxxx xxxx xxxx',
                      ),
<<<<<<< HEAD
                      Container(
                        padding: const EdgeInsets.symmetric(vertical: 8.0),
                        margin:
                            const EdgeInsets.only(left: 16, top: 8, right: 16),
                        child: TextFormField(
                          controller: _expiryDateController,
                          decoration: InputDecoration(
                            border: OutlineInputBorder(),
                            labelText: 'Expired Date',
                            hintText: 'MM/YY',
                          ),
                          keyboardType: TextInputType.number,
                          textInputAction: TextInputAction.next,
                        ),
                      ),
                      Container(
                        padding: const EdgeInsets.symmetric(vertical: 8.0),
                        margin:
                            const EdgeInsets.only(left: 16, top: 8, right: 16),
                        child: TextField(
                          focusNode: cvvFocusNode,
                          controller: _cvvCodeController,
                          decoration: InputDecoration(
                            border: OutlineInputBorder(),
                            labelText: 'CVV',
                            hintText: 'XXXX',
                          ),
                          keyboardType: TextInputType.number,
                          textInputAction: TextInputAction.done,
                          onChanged: (String text) {
                            setState(() {
                              cvvCode = text;
                            });
                          },
                        ),
=======
                      keyboardType: TextInputType.number,
                      textInputAction: TextInputAction.next,
                    ),
                  ),
                  Container(
                    padding: const EdgeInsets.symmetric(vertical: 8.0),
                    margin:
                        const EdgeInsets.only(left: 16, top: 8, right: 16),
                    child: TextFormField(
                      controller: _expiryDateController,
                      cursorColor: widget.cursorColor ?? widget.themeColor,
                      style: TextStyle(
                        color: widget.textColor,
                      ),
                      decoration: InputDecoration(
                          border: OutlineInputBorder(),
                          labelText: 'Expired Date',
                          hintText: 'MM/YY'),
                      keyboardType: TextInputType.number,
                      textInputAction: TextInputAction.next,
                    ),
                  ),
                  Container(
                    padding: const EdgeInsets.symmetric(vertical: 8.0),
                    margin:
                        const EdgeInsets.only(left: 16, top: 8, right: 16),
                    child: TextField(
                      focusNode: cvvFocusNode,
                      controller: _cvvCodeController,
                      cursorColor: widget.cursorColor ?? widget.themeColor,
                      style: TextStyle(
                        color: widget.textColor,
>>>>>>> 4d509346
                      ),
                      decoration: InputDecoration(
                        border: OutlineInputBorder(),
                        labelText: 'CVV',
                        hintText: 'XXXX',
                      ),
                      keyboardType: TextInputType.number,
                      textInputAction: TextInputAction.done,
                      onChanged: (text) {
                        setState(() {
                          cvvCode = text;
                        });
                      },
                    ),
                  ),
                  Container(
                    padding: const EdgeInsets.symmetric(vertical: 8.0),
                    margin:
                        const EdgeInsets.only(left: 16, top: 8, right: 16),
                    child: TextFormField(
                      controller: _cardHolderNameController,
                      cursorColor: widget.cursorColor ?? widget.themeColor,
                      style: TextStyle(
                        color: widget.textColor,
                      ),
                      decoration: InputDecoration(
                        border: OutlineInputBorder(),
                        labelText: 'Card Holder',
                      ),
                      keyboardType: TextInputType.text,
                      textInputAction: TextInputAction.next,
                    ),
                  ),
                ],
              ),
            ),


    );
  }
}<|MERGE_RESOLUTION|>--- conflicted
+++ resolved
@@ -5,7 +5,7 @@
 import 'credit_card_model.dart';
 
 class CreditCardForm extends StatefulWidget {
-  const CreditCardForm({
+  CreditCardForm({
     Key key,
     this.cardNumber,
     this.expiryDate,
@@ -111,41 +111,6 @@
 
   @override
   Widget build(BuildContext context) {
-<<<<<<< HEAD
-    return Scaffold(
-      resizeToAvoidBottomInset: true,
-      body: SafeArea(
-        child: Column(
-          mainAxisSize: MainAxisSize.max,
-          crossAxisAlignment: CrossAxisAlignment.start,
-          children: <Widget>[
-            CreditCardWidget(
-              cardNumber: cardNumber,
-              expiryDate: expiryDate,
-              cardHolderName: cardHolderName,
-              cvvCode: cvvCode,
-              showBackView: isCvvFocused,
-            ),
-            Expanded(
-              child: SingleChildScrollView(
-                child: Form(
-                  child: Column(
-                    children: <Widget>[
-                      Container(
-                        padding: const EdgeInsets.symmetric(vertical: 8.0),
-                        margin:
-                            const EdgeInsets.only(left: 16, top: 16, right: 16),
-                        child: TextFormField(
-                          controller: _cardNumberController,
-                          decoration: InputDecoration(
-                            border: OutlineInputBorder(),
-                            labelText: 'Card number',
-                            hintText: 'xxxx xxxx xxxx xxxx',
-                          ),
-                          maxLength: 19,
-                          keyboardType: TextInputType.number,
-                          textInputAction: TextInputAction.next,
-=======
     return Theme(
       data: ThemeData(
         primaryColor: widget.themeColor.withOpacity(0.8),
@@ -163,50 +128,12 @@
                       cursorColor: widget.cursorColor ?? widget.themeColor,
                         style: TextStyle(
                           color: widget.textColor,
->>>>>>> 4d509346
                         ),
                       decoration: InputDecoration(
                         border: OutlineInputBorder(),
                         labelText: 'Card number',
                         hintText: 'xxxx xxxx xxxx xxxx',
                       ),
-<<<<<<< HEAD
-                      Container(
-                        padding: const EdgeInsets.symmetric(vertical: 8.0),
-                        margin:
-                            const EdgeInsets.only(left: 16, top: 8, right: 16),
-                        child: TextFormField(
-                          controller: _expiryDateController,
-                          decoration: InputDecoration(
-                            border: OutlineInputBorder(),
-                            labelText: 'Expired Date',
-                            hintText: 'MM/YY',
-                          ),
-                          keyboardType: TextInputType.number,
-                          textInputAction: TextInputAction.next,
-                        ),
-                      ),
-                      Container(
-                        padding: const EdgeInsets.symmetric(vertical: 8.0),
-                        margin:
-                            const EdgeInsets.only(left: 16, top: 8, right: 16),
-                        child: TextField(
-                          focusNode: cvvFocusNode,
-                          controller: _cvvCodeController,
-                          decoration: InputDecoration(
-                            border: OutlineInputBorder(),
-                            labelText: 'CVV',
-                            hintText: 'XXXX',
-                          ),
-                          keyboardType: TextInputType.number,
-                          textInputAction: TextInputAction.done,
-                          onChanged: (String text) {
-                            setState(() {
-                              cvvCode = text;
-                            });
-                          },
-                        ),
-=======
                       keyboardType: TextInputType.number,
                       textInputAction: TextInputAction.next,
                     ),
@@ -239,7 +166,6 @@
                       cursorColor: widget.cursorColor ?? widget.themeColor,
                       style: TextStyle(
                         color: widget.textColor,
->>>>>>> 4d509346
                       ),
                       decoration: InputDecoration(
                         border: OutlineInputBorder(),
